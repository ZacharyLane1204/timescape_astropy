--- conflicted
+++ resolved
@@ -14,10 +14,5 @@
         'astropy', 
         'matplotlib',
         'scipy',
-<<<<<<< HEAD
-        # 'numbers',
-        # 'math',
-=======
->>>>>>> b55ef231
         'astropy'],
     )